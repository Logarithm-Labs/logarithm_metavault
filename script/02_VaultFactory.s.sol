// SPDX-License-Identifier: UNLICENSED
pragma solidity ^0.8.0;

import {Script} from "forge-std/Script.sol";
import {VaultFactory} from "../src/VaultFactory.sol";
import {MetaVault} from "../src/MetaVault.sol";
import {MigrationMetaVault} from "../src/MigrationMetaVault.sol";
import {BaseAddress, ArbitrumAddress} from "./utils/Address.sol";
import {console2 as console} from "forge-std/console2.sol";

<<<<<<< HEAD
address constant OWNER = 0x2aDF216832582B2826C25914A4a7b565AEBb180D;
address constant CURATOR = 0xF600833BDB1150442B4d355d52653B3896140827;
=======
address constant OWNER = 0xd1DD21D53eC43C8FE378E51029Aa3F380b229c98;
>>>>>>> f2faf810

contract DeployVaultFactoryBase is Script {
    function run() public {
        // uint256 privateKey = vm.envUint("PRIVATE_KEY");
        vm.createSelectFork("base");
        vm.startBroadcast( /* privateKey */ );
        VaultFactory factory = new VaultFactory(BaseAddress.VAULT_REGISTRY, address(new MetaVault()), OWNER);
<<<<<<< HEAD
        factory.createVault(true, BaseAddress.USDC, CURATOR, "ACP MetaVault", "AMV");
=======
        address vault = factory.createVault(true, BaseAddress.USDC, "ACP USDC Hive Vault", "acpUSDC");
>>>>>>> f2faf810
        vm.stopBroadcast();

        console.log("VaultFactory deployed at:", address(factory));
        console.log("Vault deployed at:", vault);
    }
}

contract UpgradeMetaVaultBase is Script {
    function run() public {
        uint256 privateKey = vm.envUint("PRIVATE_KEY");
        vm.createSelectFork("base");
        vm.startBroadcast(privateKey);
        VaultFactory factory = VaultFactory(BaseAddress.VAULT_FACTORY);
        factory.upgradeTo(address(new MetaVault()));
        vm.stopBroadcast();
    }
}

contract DeployVaultFactoryArbitrum is Script {
    function run() public {
        uint256 privateKey = vm.envUint("PRIVATE_KEY");
        vm.createSelectFork("arbitrum_one");
        vm.startBroadcast(privateKey);
        VaultFactory factory =
            new VaultFactory(ArbitrumAddress.VAULT_REGISTRY, address(new MigrationMetaVault()), OWNER);
        factory.createVault(true, ArbitrumAddress.USDC, CURATOR, "Tal Vault", "TV");
        vm.stopBroadcast();
    }
}

contract UpgradeMigrationMetaVaultArbitrum is Script {
    function run() public {
        uint256 privateKey = vm.envUint("PRIVATE_KEY");
        vm.createSelectFork("arbitrum_one");
        vm.startBroadcast(privateKey);
        VaultFactory factory = VaultFactory(ArbitrumAddress.VAULT_FACTORY);
        factory.upgradeTo(address(new MigrationMetaVault()));
        vm.stopBroadcast();
    }
}<|MERGE_RESOLUTION|>--- conflicted
+++ resolved
@@ -8,12 +8,8 @@
 import {BaseAddress, ArbitrumAddress} from "./utils/Address.sol";
 import {console2 as console} from "forge-std/console2.sol";
 
-<<<<<<< HEAD
 address constant OWNER = 0x2aDF216832582B2826C25914A4a7b565AEBb180D;
 address constant CURATOR = 0xF600833BDB1150442B4d355d52653B3896140827;
-=======
-address constant OWNER = 0xd1DD21D53eC43C8FE378E51029Aa3F380b229c98;
->>>>>>> f2faf810
 
 contract DeployVaultFactoryBase is Script {
     function run() public {
@@ -21,11 +17,7 @@
         vm.createSelectFork("base");
         vm.startBroadcast( /* privateKey */ );
         VaultFactory factory = new VaultFactory(BaseAddress.VAULT_REGISTRY, address(new MetaVault()), OWNER);
-<<<<<<< HEAD
-        factory.createVault(true, BaseAddress.USDC, CURATOR, "ACP MetaVault", "AMV");
-=======
         address vault = factory.createVault(true, BaseAddress.USDC, "ACP USDC Hive Vault", "acpUSDC");
->>>>>>> f2faf810
         vm.stopBroadcast();
 
         console.log("VaultFactory deployed at:", address(factory));
